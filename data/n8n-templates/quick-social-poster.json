{
  "id": "quick-social-poster",
  "name": "Quick Social Media Poster",
  "description": "Simple template for posting to multiple social media platforms",
  "category": "social-media",
  "tags": [
    "social",
    "posting",
    "simple"
  ],
  "nodes": [],
  "connections": {},
  "settings": {},
  "version": "1.0.0",
  "author": "System",
<<<<<<< HEAD
  "lastUpdated": "2025-09-10T12:21:16.415Z",
=======
  "lastUpdated": "2025-09-10T16:46:29.177Z",
>>>>>>> 59ad6da6
  "downloadCount": 0,
  "rating": 4.8,
  "compatibility": [
    "n8n@1.0+"
  ],
  "dependencies": [
    "browser-automation"
  ]
}<|MERGE_RESOLUTION|>--- conflicted
+++ resolved
@@ -13,11 +13,10 @@
   "settings": {},
   "version": "1.0.0",
   "author": "System",
-<<<<<<< HEAD
+
   "lastUpdated": "2025-09-10T12:21:16.415Z",
-=======
-  "lastUpdated": "2025-09-10T16:46:29.177Z",
->>>>>>> 59ad6da6
+
+  
   "downloadCount": 0,
   "rating": 4.8,
   "compatibility": [
